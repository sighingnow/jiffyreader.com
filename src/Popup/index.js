--- conflicted
+++ resolved
@@ -34,10 +34,6 @@
 );
 
 chrome.tabs.query({ active: true }, ([tab]) => {
-<<<<<<< HEAD
-  console.log(tab);
-=======
->>>>>>> b8da68f3
   chrome.tabs.sendMessage(tab.id, {
     message: 'getBrMode', type: 'getBrMode',
   }, (request) => {
@@ -71,26 +67,6 @@
     (response) => {
     },
   );
-<<<<<<< HEAD
-  // chrome.tabs.query({}, (tabs) => {
-  //   tabs.forEach((tab) => new Promise(() => {
-  //     try {
-  //       chrome.tabs.sendMessage(
-  //         tab.id,
-  //         { type: 'setReadingMode', data: event.target.checked },
-  //         () => {
-  //           if (chrome.runtime.lastError) {
-  //             // no-op
-  //           }
-  //         },
-  //       );
-  //     } catch (e) {
-  //       // no-op
-  //     }
-  //   }));
-  // });
-=======
->>>>>>> b8da68f3
 });
 
 async function updateLineHeightClickHandler(event) {
@@ -151,10 +127,6 @@
     console.log(response);
   });
 });
-<<<<<<< HEAD
-=======
-
->>>>>>> b8da68f3
 /**
  * @description Show the word interval between saccades
  */
