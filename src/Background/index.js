--- conflicted
+++ resolved
@@ -32,10 +32,6 @@
       break;
     }
     default:
-<<<<<<< HEAD
-      console.log('Error: not found', request);
-=======
->>>>>>> b8da68f3
       break;
   }
 };
