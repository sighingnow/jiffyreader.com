const runTimeHandler = typeof browser === 'undefined' ? chrome : browser;

const FIXATION_BREAK_RATIO = 0.33;
const FIXATION_LOWER_BOUND = 0;
const DEFAULT_SACCADES_INTERVAL = 0;
const DEFAULT_FIXATION_STRENGTH = 3;
// making half of the letters in a word bold
function highlightText(sentenceText) {
  return sentenceText
    .replace(/\p{L}+/gu, (word) => {
      const { length } = word;
      let midPoint = 1;
      if (length > 3) midPoint = Math.round(length / 2);
      const firstHalf = word.slice(0, midPoint);
      const secondHalf = word.slice(midPoint);
      const htmlWord = `<br-bold class="br-bold">${makeFixations(firstHalf)}</br-bold>${secondHalf}`;
      return htmlWord;
    });
}

function makeFixations(/** @type string */ textContent) {
  const fixationWidth = Math.round(textContent.length * FIXATION_BREAK_RATIO);

  if (fixationWidth === FIXATION_LOWER_BOUND) return `<br-fixation fixation-strength="1">${textContent}</br-fixation>`;

  const start = textContent.substring(0, fixationWidth);
  const end = textContent.substring((textContent.length) - fixationWidth, textContent.length);

  const weakFixation = `<br-fixation fixation-strength="1">${start}</br-fixation>`;
  const strongFixation = `<br-fixation fixation-strength="3">${end}</br-fixation>`;
  const mildFixation = ((textContent.length - (fixationWidth * 2)) > 0)
    ? `<br-fixation fixation-strength="2">${textContent.substring(fixationWidth, (textContent.length) - fixationWidth)}</br-fixation>` : '';

<<<<<<< HEAD
  // console.table({
  //   textContent, weakFixation, mildFixation, strongFixation, fixationWidth,
  // });
=======
>>>>>>> b8da68f3
  return weakFixation + mildFixation + strongFixation;
}

function parseDocument() {
  const tags = ['p', 'font', 'span', 'li'];
  const parser = new DOMParser();
  tags.forEach((tag) => {
    for (const element of document.getElementsByTagName(tag)) {
      const n = parser.parseFromString(element.innerHTML, 'text/html');
      const textArrTransformed = Array.from(n.body.childNodes).map((node) => {
        if (node.nodeType === Node.TEXT_NODE) {
          return highlightText(node.nodeValue);
        }
        return node.outerHTML;
      });
      element.innerHTML = textArrTransformed.join(' ');
    }
  });
}

const ToggleReading = (enableReading) => {
  console.time('ToggleReading-Time');
<<<<<<< HEAD
  console.log('enableReading =>', enableReading);
  const boldedElements = document.getElementsByTagName('br-bold');

  // if (enableReading === true) {
  //   document.body.classList.add('br-bold');
  // } else {
  //   document.body.classList.toggle('br-bold');
  // }
=======
  const boldedElements = document.getElementsByTagName('br-bold');

  if (boldedElements.length < 1) {
    addStyles();
    parseDocument();
  }
>>>>>>> b8da68f3

  if (document.body.classList.contains('br-bold') || enableReading === false) {
    document.body.classList.remove('br-bold');
    return;
  }

  if (!document.body.classList.contains('br-bold')) {
    document.body.classList.add('br-bold');
  }

  if (enableReading) document.body.classList.add('br-bold');

  if (boldedElements.length > 0) {
    console.timeEnd('ToggleReading-Time');
    return;
  }

  console.timeEnd('ToggleReading-Time');
};

const onChromeRuntimeMessage = (message, sender, sendResponse) => {
<<<<<<< HEAD
  console.log('Got msge in content script as =>', message, sender);
=======
  console.log('Got message in content script as =>', message, sender);
>>>>>>> b8da68f3
  switch (message.type) {
    case 'getBrMode':
      sendResponse({ data: document.body.classList.contains('br-bold') });
      break;
    case 'toggleReadingMode': {
      ToggleReading();
      break;
    }
    case 'getFixationStrength': {
      sendResponse({ data: document.body.getAttribute('fixation-strength') });
      break;
    }
    case 'setFixationStrength': {
      document.body.setAttribute('fixation-strength', message.data);
      sendResponse({ success: true });
      break;
    }
    case 'setReadingMode': {
      ToggleReading(message.data);
      break;
    }
    case 'setSaccadesIntervalInDOM': {
      const saccadesInterval = message.data == null ? 0 : message.data;
      document.body.setAttribute('saccades-interval', saccadesInterval);
      break;
    }
    case 'setlineHeight': {
      const { action } = message;
      const { step } = message;
      const LINE_HEIGHT_KEY = '--br-line-height';
      let currentHeight = document.body.style.getPropertyValue(LINE_HEIGHT_KEY);
      switch (action) {
        case 'lineHeightdecrease':
          currentHeight = /\d+/.test(currentHeight) && currentHeight > 1 ? Number(currentHeight) - step : currentHeight;
          break;

        case 'lineHeightIncrease':
          currentHeight = /\d+/.test(currentHeight) ? Number(currentHeight) : 1;
          currentHeight += step;
          break;

        case 'lineHeightReset':
          currentHeight = '';
          break;

        default:
          console.log('match not found');
          break;
      }
      if (/\d+/.test(currentHeight)) {
        document.body.style.setProperty(LINE_HEIGHT_KEY, currentHeight);
      } else {
        document.body.style.removeProperty(LINE_HEIGHT_KEY);
      }
      break;
    }
    default:
      console.log('Error: not found', message);
      break;
  }
};

function docReady(fn) {
  // see if DOM is already available
  if (
    document.readyState === 'complete'
    || document.readyState === 'interactive'
  ) {
    // call on next available tick
    setTimeout(fn, 1);
  } else {
    document.addEventListener('DOMContentLoaded', fn);
  }
}

function addStyles() {
  const style = document.createElement('style');
  style.textContent = `
    .br-bold[fixation-strength="1"] :is(
      [saccades-interval="0"] br-bold [fixation-strength="1"], 
      [saccades-interval="1"] br-bold:nth-of-type(2n+1) [fixation-strength="1"],
      [saccades-interval="2"] br-bold:nth-of-type(3n+1) [fixation-strength="1"],
      [saccades-interval="3"] br-bold:nth-of-type(4n+1) [fixation-strength="1"],
      [saccades-interval="4"] br-bold:nth-of-type(5n+1) [fixation-strength="1"]
      ) { 
      font-weight: bold !important; display: inline; line-height: var(--br-line-height,initial); 
    }

    .br-bold[fixation-strength="2"] :is(
      [saccades-interval="0"] br-bold [fixation-strength="1"], 
      [saccades-interval="1"] br-bold:nth-of-type(2n+1) [fixation-strength="1"],
      [saccades-interval="2"] br-bold:nth-of-type(3n+1) [fixation-strength="1"],
      [saccades-interval="3"] br-bold:nth-of-type(4n+1) [fixation-strength="1"],
      [saccades-interval="4"] br-bold:nth-of-type(5n+1) [fixation-strength="1"],

      [saccades-interval="0"] br-bold [fixation-strength="2"], 
      [saccades-interval="1"] br-bold:nth-of-type(2n+1) [fixation-strength="2"],
      [saccades-interval="2"] br-bold:nth-of-type(3n+1) [fixation-strength="2"],
      [saccades-interval="3"] br-bold:nth-of-type(4n+1) [fixation-strength="2"],
      [saccades-interval="4"] br-bold:nth-of-type(5n+1) [fixation-strength="2"]
      ) { 
      font-weight: bold !important; display: inline; line-height: var(--br-line-height,initial); 
    }

    .br-bold[fixation-strength="3"] :is(

      [saccades-interval="0"] br-bold [fixation-strength="1"], 
      [saccades-interval="1"] br-bold:nth-of-type(2n+1) [fixation-strength="1"],
      [saccades-interval="2"] br-bold:nth-of-type(3n+1) [fixation-strength="1"],
      [saccades-interval="3"] br-bold:nth-of-type(4n+1) [fixation-strength="1"],
      [saccades-interval="4"] br-bold:nth-of-type(5n+1) [fixation-strength="1"],
      
      [saccades-interval="0"] br-bold [fixation-strength="2"], 
      [saccades-interval="1"] br-bold:nth-of-type(2n+1) [fixation-strength="2"],
      [saccades-interval="2"] br-bold:nth-of-type(3n+1) [fixation-strength="2"],
      [saccades-interval="3"] br-bold:nth-of-type(4n+1) [fixation-strength="2"],
      [saccades-interval="4"] br-bold:nth-of-type(5n+1) [fixation-strength="2"]
      ,
      [saccades-interval="0"] br-bold [fixation-strength="3"], 
      [saccades-interval="1"] br-bold:nth-of-type(2n+1) [fixation-strength="3"],
      [saccades-interval="2"] br-bold:nth-of-type(3n+1) [fixation-strength="3"],
      [saccades-interval="3"] br-bold:nth-of-type(4n+1) [fixation-strength="3"],
      [saccades-interval="4"] br-bold:nth-of-type(5n+1) [fixation-strength="3"]
      ) { 
      font-weight: bold !important; display: inline; line-height: var(--br-line-height,initial); 
    }
    `;
  document.head.appendChild(style);
}

<<<<<<< HEAD
  parseDocument();

=======
docReady(async () => {
>>>>>>> b8da68f3
  runTimeHandler.runtime.onMessage.addListener(onChromeRuntimeMessage);

  chrome.runtime.sendMessage(
    { message: 'getToggleOnDefault' },
    (response) => {
<<<<<<< HEAD
      console.log('getToggleOnDefault response=> ', response);
=======
>>>>>>> b8da68f3
      if (!['true', true].includes(response.data)) return;
      ToggleReading(response.data === 'true');
    },
  );
  chrome.runtime.sendMessage(
    { message: 'getSaccadesInterval' },
    (response) => {
<<<<<<< HEAD
      console.log('getSaccadesInterval response=> ', response);
=======
>>>>>>> b8da68f3
      const saccadesInterval = response === undefined || response.data == null
        ? DEFAULT_SACCADES_INTERVAL : response.data;
      document.body.setAttribute('saccades-interval', saccadesInterval);
    },
  );

  chrome.runtime.sendMessage(
    { message: 'getFixationStrength' },
    (response) => {
<<<<<<< HEAD
      console.log('getFixationStrength response=> ', response);
=======
>>>>>>> b8da68f3
      const fixationStrength = response === undefined || response.data == null
        ? DEFAULT_FIXATION_STRENGTH : response.data;
      document.body.setAttribute('fixation-strength', fixationStrength);
    },
  );
});<|MERGE_RESOLUTION|>--- conflicted
+++ resolved
@@ -31,12 +31,6 @@
   const mildFixation = ((textContent.length - (fixationWidth * 2)) > 0)
     ? `<br-fixation fixation-strength="2">${textContent.substring(fixationWidth, (textContent.length) - fixationWidth)}</br-fixation>` : '';
 
-<<<<<<< HEAD
-  // console.table({
-  //   textContent, weakFixation, mildFixation, strongFixation, fixationWidth,
-  // });
-=======
->>>>>>> b8da68f3
   return weakFixation + mildFixation + strongFixation;
 }
 
@@ -59,23 +53,12 @@
 
 const ToggleReading = (enableReading) => {
   console.time('ToggleReading-Time');
-<<<<<<< HEAD
-  console.log('enableReading =>', enableReading);
-  const boldedElements = document.getElementsByTagName('br-bold');
-
-  // if (enableReading === true) {
-  //   document.body.classList.add('br-bold');
-  // } else {
-  //   document.body.classList.toggle('br-bold');
-  // }
-=======
   const boldedElements = document.getElementsByTagName('br-bold');
 
   if (boldedElements.length < 1) {
     addStyles();
     parseDocument();
   }
->>>>>>> b8da68f3
 
   if (document.body.classList.contains('br-bold') || enableReading === false) {
     document.body.classList.remove('br-bold');
@@ -97,11 +80,7 @@
 };
 
 const onChromeRuntimeMessage = (message, sender, sendResponse) => {
-<<<<<<< HEAD
-  console.log('Got msge in content script as =>', message, sender);
-=======
   console.log('Got message in content script as =>', message, sender);
->>>>>>> b8da68f3
   switch (message.type) {
     case 'getBrMode':
       sendResponse({ data: document.body.classList.contains('br-bold') });
@@ -232,21 +211,12 @@
   document.head.appendChild(style);
 }
 
-<<<<<<< HEAD
-  parseDocument();
-
-=======
 docReady(async () => {
->>>>>>> b8da68f3
   runTimeHandler.runtime.onMessage.addListener(onChromeRuntimeMessage);
 
   chrome.runtime.sendMessage(
     { message: 'getToggleOnDefault' },
     (response) => {
-<<<<<<< HEAD
-      console.log('getToggleOnDefault response=> ', response);
-=======
->>>>>>> b8da68f3
       if (!['true', true].includes(response.data)) return;
       ToggleReading(response.data === 'true');
     },
@@ -254,10 +224,6 @@
   chrome.runtime.sendMessage(
     { message: 'getSaccadesInterval' },
     (response) => {
-<<<<<<< HEAD
-      console.log('getSaccadesInterval response=> ', response);
-=======
->>>>>>> b8da68f3
       const saccadesInterval = response === undefined || response.data == null
         ? DEFAULT_SACCADES_INTERVAL : response.data;
       document.body.setAttribute('saccades-interval', saccadesInterval);
@@ -267,10 +233,6 @@
   chrome.runtime.sendMessage(
     { message: 'getFixationStrength' },
     (response) => {
-<<<<<<< HEAD
-      console.log('getFixationStrength response=> ', response);
-=======
->>>>>>> b8da68f3
       const fixationStrength = response === undefined || response.data == null
         ? DEFAULT_FIXATION_STRENGTH : response.data;
       document.body.setAttribute('fixation-strength', fixationStrength);
