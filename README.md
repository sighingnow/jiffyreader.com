# Jiffy Reader
A Browser Extension for Bionic Reading on ANY website!

<a href="https://www.producthunt.com/posts/jiffy-reader?utm_source=badge-featured&utm_medium=badge&utm_souce=badge-jiffy&#0045;reader" target="_blank"><img src="https://api.producthunt.com/widgets/embed-image/v1/featured.svg?post_id=347823&theme=light" alt="Jiffy&#0032;Reader - Read&#0032;anything&#0032;on&#0032;the&#0032;internet&#0032;faster&#0032;and&#0032;more&#0032;clearly&#0033; | Product Hunt" style="width: 250px; height: 54px;" width="250" height="54" /></a>
<a href="https://www.producthunt.com/posts/jiffy-reader?utm_source=badge-top-post-badge&utm_medium=badge&utm_souce=badge-jiffy&#0045;reader" target="_blank"><img src="https://api.producthunt.com/widgets/embed-image/v1/top-post-badge.svg?post_id=347823&theme=light&period=daily" alt="Jiffy&#0032;Reader - Read&#0032;anything&#0032;on&#0032;the&#0032;internet&#0032;faster&#0032;and&#0032;more&#0032;clearly | Product Hunt" style="width: 250px; height: 54px;" width="250" height="54" /></a>



# How it works
Below is a screenshot demonstrating how the extension works by bolding out the initial parts of all text on any page when clicked. There are toggles and sliders to customize it to your preference so you can enjoy your time reading. You must agree this is awesome right?
![Screenshot from 2022-05-29 19-13-02](https://user-images.githubusercontent.com/20851930/170895288-992e802f-4f64-4134-97cc-5144685ecb9e.png)


The best way to install this extension is to follow the instructions below. However, we will also periodically be releasing this extension on the various stores under the name  [Jiffy Reader](https://jiffyreader.com). 



# Table of Contents
- [Jiffy Reader](#jiffy-reader)
- [How it works](#how-it-works)
- [Table of Contents](#table-of-contents)
- [Installation Instructions](#installation-instructions)
  - [Chrome](#chrome)
  - [Firefox](#firefox)
  - [Opera](#opera)
  - [Edge](#edge)
<<<<<<< HEAD
  - [Bookmarklet](#bookmarklet)
=======
- [Customizations](#customizations)
  - [Shortcut](#shortcut)
>>>>>>> ca58519c
- [What is Bionic Reading?](#what-is-bionic-reading)
- [Reporting Issues, bugs and feature request](#reporting-issues-bugs-and-feature-request)
- [How to Contribute](#how-to-contribute)
  - [Development](#development)
  - [Configure vscode to run the project when it is opened](#configure-vscode-to-run-the-project-when-it-is-opened)
  - [Release a new version](#release-a-new-version)

# Installation Instructions 


## Chrome

  > Download via [Chrome Store](https://chrome.google.com/webstore/detail/jiffy-reader/lljedihjnnjjefafchaljkhbpfhfkdic) or follow the instructions below

  1. Click [here](https://github.com/ansh/bionic-reading/releases/latest/download/chrome.zip) to download the latest `chrome.zip` release
  2. Extract the file
  3. Open Chrome
  4. Enter `chrome://extensions`  in the address bar 
  5. Enable `developer mode` with the toggle on the top right side of the page if it is not enabled already
  6. Click `load unpacked` on the left side of the page
  7. Find and select the extracted folder, this extension should now be installed
  8. To pin the extension, click the `puzzle icon` on the top right of Chrome, then `pin the extension`.



## Firefox

> Download via the [Mozilla Firefox Plugin/Add-on Store](https://addons.mozilla.org/en-US/firefox/addon/jiffy-reader/) or follow the instructions below

  1. Download `firefox.xpi` by right clicking [here](https://github.com/ansh/bionic-reading/releases/latest/download/firefox.xpi) and choose `Save link as` to download the latest `firefox.xpi `release
  2. Open Firefox
  3. Enter `about:debugging#/runtime/this-firefox`  in the address bar 
  4. Click `Load Temporary Add-on...` and navigate to the path of the downloaded `firefox.xpi` and select it to install it

<strong>Firefox will remove the extension when the browser is closed. This will be solved once we provide a means to download the extension from the firefox store</strong>



## Opera

  1. Download: Click [here](https://github.com/ansh/bionic-reading/releases/latest/download/opera.crx) to download the latest `opera.crx` release
  2. Extract the file
  3. Open Opera
  4. Enter `opera://extensions`  in the address bar 
  5. Enable `developer mode` with the toggle on the top right side of the page if it is not enabled already
  6. Click `load unpacked` on the left side of the page
  7. Find and select the extracted folder, this extension should now be installed and listed on the screen
  8. To pin the extension, click the `cube icon` on the top right of Chrome, then `pin the extension`.

## Edge

  - Please follow the steps for [chrome](#chrome) above

## Bookmarklet

(Note: Using the Bookmarklet is discouraged as it may not work as expected on all websites. Only use it if you know this is what you want.)

1. Clone the repository locally
2. Run `yarn` to install dependencies
3. Run `yarn run build:bookmarklet` to build the bookmarklet `.js` file
4. Grab output in `output/Bookmarklet.js` and add its content as a bookmark by dragging it to your browser's bookmarks section
5. Alternatively, you can also drag the code displayed below to your browser's bookmark section. However, the code below is basic and may work more poorly.
6. Click the bookmark on any page to toggle Bionic Reading
```js
javascript:{function highlightText(t){return t.split(" ").map((t=>{if(t.includes("-"))return t.split("-").map((t=>highlightText(t))).join("-");if(/\d/.test(t))return t;const{length:e}=t;let n=1;return e>3&&(n=Math.round(e/2)),`<br-bold>${t.slice(0,n)}</br-bold>${t.slice(n)}`})).join(" ")}function main(){const t=document.getElementsByTagName("br-bold");if(document.body.classList.toggle("br-bold"),t.length)return;const e=document.createElement("style");e.textContent=".br-bold br-bold { font-weight: bold !important; display: inline; line-height: var(--br-line-height,initial); }",document.head.appendChild(e);const n=new DOMParser;["p","font","span","li"].forEach((t=>{for(const e of document.getElementsByTagName(t)){const t=n.parseFromString(e.innerHTML,"text/html"),o=Array.from(t.body.childNodes).map((t=>t.nodeType===Node.TEXT_NODE?highlightText(t.nodeValue):t.outerHTML));e.innerHTML=o.join(" ")}}))}main();}
```


# Customizations

## Shortcut
- `Alt+B` is the default toggle shortcut to turn `on or off` the extension
- If prefered you may customize the extension shortcut with the help of the resources below
- [Chrome, Firefox and Edge](https://www.makeuseof.com/open-browser-extensions-keyboard-shortcut/)
- Opera: open the extension management tab and click the `Keyboard shortcuts` link to access the page for customizing opera shortcuts



# What is Bionic Reading?
Bionic Reading is a new method facilitating the reading process by guiding the eyes through text with artficial fixation points.
As a result, the reader is only focusing on the highlighted initial letters and lets the brain center complete the word.
In a digital world dominated by shallow forms of reading, Bionic Reading aims to encourage a more in-depth reading and understanding of written content.

Read more about [Bionic Reading](https://bionic-reading.com/about/).



# Reporting Issues, bugs and feature request
  Visit the issues page to report, bugs or tell us about a feature you would like to see and hopefully we will get to you.
  Kindly allow for some time after submitting a issue for someone to get back to you.
  You can also see a list of open issues that you may contribute to by commenting to help out someone with a challenge or developing and opening a PR. [See contribution section](#how-to-contribution)



# How to Contribute
  Anyone is welcome to provide contributions to this project by submitting a PR (Pull Request) and it will be happily merged to provide features and fixes to the incredible people using the extension.

## Development
   1. Clone the project
   2. Open in VS Code or your favourite editor
   3. Run `yarn` or `npm i` to install dependencies
   4. Run `yarn dev:chrome` or `npm run dev:chrome` to build the development version. Substitute chrome for firefox if that is your prefered browser.
   5. Follow the installation version for your prefered browser but navigate to the `projectRootFolder/extensions/` and choose the folder that corresponds with your browser.



## Configure vscode to run the project when it is opened
  1. Copy `.vscode/tasks.json.example` to `.vscode/tasks.json` or enter `cp .vscode/tasks.json.example .vscode/tasks.json` in the terminal from the `project root`
  2. Open `vs code command pallet`
  3. Type and select `Tasks: Manage Automatic Tasks in Folder`
  4. Click `Allow Automatic Tasks in Folder`.
  5. Reload VS code. 



## Release a new version

- Change `version` in `package.json`, eg. `"version": "1.0.0"`
- Push a new tag to GitHub, eg. `git tag 1.0.0 && git push --tags`
- The Workflow should be running [here](https://github.com/ansh/bionic-reading/actions)
- Check the release version [here](https://github.com/ansh/bionic-reading/releases) and edit release notes.<|MERGE_RESOLUTION|>--- conflicted
+++ resolved
@@ -24,12 +24,9 @@
   - [Firefox](#firefox)
   - [Opera](#opera)
   - [Edge](#edge)
-<<<<<<< HEAD
   - [Bookmarklet](#bookmarklet)
-=======
 - [Customizations](#customizations)
   - [Shortcut](#shortcut)
->>>>>>> ca58519c
 - [What is Bionic Reading?](#what-is-bionic-reading)
 - [Reporting Issues, bugs and feature request](#reporting-issues-bugs-and-feature-request)
 - [How to Contribute](#how-to-contribute)
