# bionic-reading
A Chrome Extension for Bionic Reading on ANY website!

<<<<<<< HEAD
<a href="https://www.producthunt.com/posts/jiffy-reader?utm_source=badge-featured&utm_medium=badge&utm_souce=badge-jiffy&#0045;reader" target="_blank"><img src="https://api.producthunt.com/widgets/embed-image/v1/featured.svg?post_id=347823&theme=light" alt="Jiffy&#0032;Reader - Read&#0032;anything&#0032;on&#0032;the&#0032;internet&#0032;faster&#0032;and&#0032;more&#0032;clearly&#0033; | Product Hunt" style="width: 250px; height: 54px;" width="250" height="54" /></a>
=======
# How it works
Below is a screenshot demonstrating how the extension works by bolding out the initial parts of all text on any page when clicked. There are toggles and dials to customize it to your preference so you can enjoy your time reading. You must agree; this is awesome right.
![Screenshot from 2022-05-29 19-13-02](https://user-images.githubusercontent.com/20851930/170895288-992e802f-4f64-4134-97cc-5144685ecb9e.png)

>>>>>>> 521eb2e1

The best way to install this extension is to follow the instructions below. However, we will also periodically be releasing this extension on the various stores under the name  [Jiffy Reader](https://jiffyreader.com). 



# Table of Contents
<<<<<<< HEAD
- [Installation Instructions](#installation-instructions)
  - [Chrome, Edge and chromium-based browsers](#chrome-edge-and-chromium-based-browsers)
=======
- [bionic-reading](#bionic-reading)
- [How it works](#how-it-works)
- [Table of Contents](#table-of-contents)
- [Installation Instructions Chrome, Edge and chromium-based browsers](#installation-instructions-chrome-edge-and-chromium-based-browsers)
  - [Chrome](#chrome)
>>>>>>> 521eb2e1
  - [Firefox](#firefox)
  - [Opera](#opera)
  - [Edge](#edge)
- [What is Bionic Reading?](#what-is-bionic-reading)
- [How to build](#how-to-build)
<<<<<<< HEAD
- [Development](#development)
- [Release a new version](#release-a-new-version)

# Installation Instructions 
=======
  - [Configure vscode to run the project when it is opened](#configure-vscode-to-run-the-project-when-it-is-opened)
- [Reporting Issues, bugs and feature request](#reporting-issues-bugs-and-feature-request)
- [How to Contribution](#how-to-contribution)
  - [Development](#development)
>>>>>>> 521eb2e1

## Chrome, Edge and chromium-based browsers

<<<<<<< HEAD
> Download via [Chrome Store](https://chrome.google.com/webstore/detail/jiffy-reader/lljedihjnnjjefafchaljkhbpfhfkdic) or

- Download the latest build `chrome.zip` in [releases](https://github.com/ansh/bionic-reading/releases)
- Extract the `chrome` folder from the zip file
- Open Chrome > go to this link `chrome://extensions/` .
- Enable "Developer mode".
- Click "Load unpacked" and then choose the `chrome` folder. 
- To pin the extension, click the puzzle icon on the top right of Chrome, then pin the extension.
=======

## Chrome

  1. Download: Click [here](https://github.com/ansh/bionic-reading/releases/latest/download/chrome.zip) to download the latest `chrome.zip` release
  2. Extract the file
  3. Open Chrome
  4. Enter `chrome://extensions`  in the address bar 
  5. Enable `developer mode` with the toggle on the top right side of the page if it is not enabled already
  6. Click `load unpacked` on the left side of the page
  7. Find and select the extracted folder, this extension should now be installed
  8. To pin the extension, click the `puzzle icon` on the top right of Chrome, then `pin the extension`.

>>>>>>> 521eb2e1


## Firefox

  1. Download `firefox.xpi` by right clicking [here](https://github.com/ansh/bionic-reading/releases/latest/download/firefox.xpi) and choose `Save link as` to download the latest `firefox.xpi `release
  2. Open Firefox
  3. Enter `about:debugging#/runtime/this-firefox`  in the address bar 
  4. Click `Load Temporary Add-on...` and navigate to the path of the downloaded `firefox.xpi` and select it to install it

<strong>Firefox will remove the extension when the browser is closed. This will be solved once we provide a means to download the extension from the firefox store</strong>



## Opera

  1. Download: Click [here](https://github.com/ansh/bionic-reading/releases/latest/download/opera.crx) to download the latest `opera.crx` release
  2. Extract the file
  3. Open Opera
  4. Enter `opera://extensions`  in the address bar 
  5. Enable `developer mode` with the toggle on the top right side of the page if it is not enabled already
  6. Click `load unpacked` on the left side of the page
  7. Find and select the extracted folder, this extension should now be installed and listed on the screen
  8. To pin the extension, click the `cube icon` on the top right of Chrome, then `pin the extension`.

## Edge

  - Please follow the steps for [chrome](#chrome) above



# What is Bionic Reading?
Bionic Reading is a new method facilitating the reading process by guiding the eyes through text with artficial fixation points.
As a result, the reader is only focusing on the highlighted initial letters and lets the brain center complete the word.
In a digital world dominated by shallow forms of reading, Bionic Reading aims to encourage a more in-depth reading and understanding of written content.

Read more about [Bionic Reading](https://bionic-reading.com/about/).



# How to build
Need to install npm and yarn
To build run followings
1. yarn install
2. yarn build (This will create extentions for chrome, firefox and opera inside extention folder)
to debug run 

<<<<<<< HEAD
# Development
1. Run ```yarn dev:chrome``` to start dev server with hot reloading <br/>
You may enable vscode to run ```yarn dev:chrome``` by copying .vscode/tasks.json.example to .vscode/tasks.json

# Release a new version

- Change `version` in `package.json`, eg. `"version": "1.0.0"`
- Push a new tag to GitHub, eg. `git tag 1.0.0 && git push --tags`
- The Workflow should be running [here](https://github.com/ansh/bionic-reading/actions)
- Check the release version [here](https://github.com/ansh/bionic-reading/releases) and edit release notes.
=======

## Configure vscode to run the project when it is opened
  1. Copy `.vscode/tasks.json.example` to `.vscode/tasks.json` or enter `cp .vscode/tasks.json.example .vscode/tasks.json` in the terminal from the `project root`
  2. Open `vs code command pallet`
  3. Type and select `Tasks: Manage Automatic Tasks in Folder`
  4. Click `Allow Automatic Tasks in Folder`.
  5. Reload vs code. 



# Reporting Issues, bugs and feature request
  Visit the issues page to report, bugs or tell us about a feature you would like to see and hopefully we will get to you.
  Kindly allow for some time after submitting a issue for someone to get back to you.
  You can also see a list of open issues that you may contribute to by commenting to help out someone with a challenge or developing and opening a PR. [See contribution section](#how-to-contribution)



# How to Contribution
  Anyone is welcome to provide contributions to this project by submitting a PR (Pull Request) and it will be happily merged to provide features and 
  fixes to the increadible people using the extension.

## Development
   1. Clone the project
   2. Open in VS Code or your favourite editor
   3. Run `yarn` or `npm i` to install dependencies
   4. Run `yarn dev:chrome` or `npm run dev:chrome` to build the development version. Substitute chrome for firefox if that is your prefered browser.
   5. Follow the installation version for your prefered browser but navigate to the `projectRootFolder/extensions/` and choose the folder that corresponds with your browser.
>>>>>>> 521eb2e1
<|MERGE_RESOLUTION|>--- conflicted
+++ resolved
@@ -1,63 +1,42 @@
 # bionic-reading
 A Chrome Extension for Bionic Reading on ANY website!
 
-<<<<<<< HEAD
 <a href="https://www.producthunt.com/posts/jiffy-reader?utm_source=badge-featured&utm_medium=badge&utm_souce=badge-jiffy&#0045;reader" target="_blank"><img src="https://api.producthunt.com/widgets/embed-image/v1/featured.svg?post_id=347823&theme=light" alt="Jiffy&#0032;Reader - Read&#0032;anything&#0032;on&#0032;the&#0032;internet&#0032;faster&#0032;and&#0032;more&#0032;clearly&#0033; | Product Hunt" style="width: 250px; height: 54px;" width="250" height="54" /></a>
-=======
+
+
 # How it works
 Below is a screenshot demonstrating how the extension works by bolding out the initial parts of all text on any page when clicked. There are toggles and dials to customize it to your preference so you can enjoy your time reading. You must agree; this is awesome right.
 ![Screenshot from 2022-05-29 19-13-02](https://user-images.githubusercontent.com/20851930/170895288-992e802f-4f64-4134-97cc-5144685ecb9e.png)
 
->>>>>>> 521eb2e1
 
 The best way to install this extension is to follow the instructions below. However, we will also periodically be releasing this extension on the various stores under the name  [Jiffy Reader](https://jiffyreader.com). 
 
 
 
 # Table of Contents
-<<<<<<< HEAD
-- [Installation Instructions](#installation-instructions)
-  - [Chrome, Edge and chromium-based browsers](#chrome-edge-and-chromium-based-browsers)
-=======
 - [bionic-reading](#bionic-reading)
 - [How it works](#how-it-works)
 - [Table of Contents](#table-of-contents)
-- [Installation Instructions Chrome, Edge and chromium-based browsers](#installation-instructions-chrome-edge-and-chromium-based-browsers)
+- [Installation Instructions](#installation-instructions)
   - [Chrome](#chrome)
->>>>>>> 521eb2e1
   - [Firefox](#firefox)
   - [Opera](#opera)
   - [Edge](#edge)
 - [What is Bionic Reading?](#what-is-bionic-reading)
-- [How to build](#how-to-build)
-<<<<<<< HEAD
-- [Development](#development)
-- [Release a new version](#release-a-new-version)
-
-# Installation Instructions 
-=======
-  - [Configure vscode to run the project when it is opened](#configure-vscode-to-run-the-project-when-it-is-opened)
 - [Reporting Issues, bugs and feature request](#reporting-issues-bugs-and-feature-request)
 - [How to Contribution](#how-to-contribution)
   - [Development](#development)
->>>>>>> 521eb2e1
+  - [Configure vscode to run the project when it is opened](#configure-vscode-to-run-the-project-when-it-is-opened)
+  - [Release a new version](#release-a-new-version)
 
-## Chrome, Edge and chromium-based browsers
+# Installation Instructions 
 
-<<<<<<< HEAD
-> Download via [Chrome Store](https://chrome.google.com/webstore/detail/jiffy-reader/lljedihjnnjjefafchaljkhbpfhfkdic) or
-
-- Download the latest build `chrome.zip` in [releases](https://github.com/ansh/bionic-reading/releases)
-- Extract the `chrome` folder from the zip file
-- Open Chrome > go to this link `chrome://extensions/` .
-- Enable "Developer mode".
-- Click "Load unpacked" and then choose the `chrome` folder. 
-- To pin the extension, click the puzzle icon on the top right of Chrome, then pin the extension.
-=======
 
 ## Chrome
 
-  1. Download: Click [here](https://github.com/ansh/bionic-reading/releases/latest/download/chrome.zip) to download the latest `chrome.zip` release
+  > Download via [Chrome Store](https://chrome.google.com/webstore/detail/jiffy-reader/lljedihjnnjjefafchaljkhbpfhfkdic) or
+
+  1. Click [here](https://github.com/ansh/bionic-reading/releases/latest/download/chrome.zip) to download the latest `chrome.zip` release
   2. Extract the file
   3. Open Chrome
   4. Enter `chrome://extensions`  in the address bar 
@@ -66,7 +45,6 @@
   7. Find and select the extracted folder, this extension should now be installed
   8. To pin the extension, click the `puzzle icon` on the top right of Chrome, then `pin the extension`.
 
->>>>>>> 521eb2e1
 
 
 ## Firefox
@@ -106,35 +84,6 @@
 
 
 
-# How to build
-Need to install npm and yarn
-To build run followings
-1. yarn install
-2. yarn build (This will create extentions for chrome, firefox and opera inside extention folder)
-to debug run 
-
-<<<<<<< HEAD
-# Development
-1. Run ```yarn dev:chrome``` to start dev server with hot reloading <br/>
-You may enable vscode to run ```yarn dev:chrome``` by copying .vscode/tasks.json.example to .vscode/tasks.json
-
-# Release a new version
-
-- Change `version` in `package.json`, eg. `"version": "1.0.0"`
-- Push a new tag to GitHub, eg. `git tag 1.0.0 && git push --tags`
-- The Workflow should be running [here](https://github.com/ansh/bionic-reading/actions)
-- Check the release version [here](https://github.com/ansh/bionic-reading/releases) and edit release notes.
-=======
-
-## Configure vscode to run the project when it is opened
-  1. Copy `.vscode/tasks.json.example` to `.vscode/tasks.json` or enter `cp .vscode/tasks.json.example .vscode/tasks.json` in the terminal from the `project root`
-  2. Open `vs code command pallet`
-  3. Type and select `Tasks: Manage Automatic Tasks in Folder`
-  4. Click `Allow Automatic Tasks in Folder`.
-  5. Reload vs code. 
-
-
-
 # Reporting Issues, bugs and feature request
   Visit the issues page to report, bugs or tell us about a feature you would like to see and hopefully we will get to you.
   Kindly allow for some time after submitting a issue for someone to get back to you.
@@ -152,4 +101,21 @@
    3. Run `yarn` or `npm i` to install dependencies
    4. Run `yarn dev:chrome` or `npm run dev:chrome` to build the development version. Substitute chrome for firefox if that is your prefered browser.
    5. Follow the installation version for your prefered browser but navigate to the `projectRootFolder/extensions/` and choose the folder that corresponds with your browser.
->>>>>>> 521eb2e1
+
+
+
+## Configure vscode to run the project when it is opened
+  1. Copy `.vscode/tasks.json.example` to `.vscode/tasks.json` or enter `cp .vscode/tasks.json.example .vscode/tasks.json` in the terminal from the `project root`
+  2. Open `vs code command pallet`
+  3. Type and select `Tasks: Manage Automatic Tasks in Folder`
+  4. Click `Allow Automatic Tasks in Folder`.
+  5. Reload vs code. 
+
+
+
+## Release a new version
+
+- Change `version` in `package.json`, eg. `"version": "1.0.0"`
+- Push a new tag to GitHub, eg. `git tag 1.0.0 && git push --tags`
+- The Workflow should be running [here](https://github.com/ansh/bionic-reading/actions)
+- Check the release version [here](https://github.com/ansh/bionic-reading/releases) and edit release notes.